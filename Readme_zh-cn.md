--- conflicted
+++ resolved
@@ -416,15 +416,6 @@
 ```
 
 渲染为：
-<<<<<<< HEAD
-
-    <body>
-      <!--[if IE]>
-        <a href="http://www.mozilla.com/en-US/firefox/">Get Firefox</a>
-      <![endif]-->
-    </body>
-=======
->>>>>>> 8ed5649d
 
 ```html
 <body>
