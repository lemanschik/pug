--- conflicted
+++ resolved
@@ -121,7 +121,7 @@
  * Compile a `Function` representation of the given jade `str`.
  *
  * Options:
- * 
+ *
  *   - `compileDebug` when `false` debugging code is stripped from the compiled template
  *   - `client` when `true` the helper functions `escape()` etc will reference `jade.escape()`
  *      for use with the Jade client-side runtime.js
@@ -154,11 +154,7 @@
   }
 
   if (client) {
-<<<<<<< HEAD
-    fn = 'var attrs = attrs || jade.attrs, escape = escape || jade.escape, rethrow = rethrow || jade.rethrow;\n' + fn;
-=======
-    fn = 'var attrs = jade.attrs, escape = jade.escape, rethrow = jade.rethrow, merge = jade.merge;\n' + fn;
->>>>>>> 2ca5abf7
+    fn = 'attrs = attrs || jade.attrs; escape = escape || jade.escape; rethrow = rethrow || jade.rethrow; merge = merge || jade.merge;\n' + fn;
   }
 
   fn = new Function('locals, attrs, escape, rethrow, merge', fn);
